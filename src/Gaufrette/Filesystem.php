--- conflicted
+++ resolved
@@ -141,7 +141,7 @@
     public function listDirectory($directory = '')
     {
         $listing = null;
-        
+
         if (method_exists($this->adapter, 'listDirectory')) {
             $listing = $this->adapter->listDirectory($directory);
         }
@@ -200,42 +200,26 @@
     }
 
     /**
-<<<<<<< HEAD
+     * Creates a new file stream for the specified key
+     *
+     * @param  string $key
+     *
+     * @return FileStream
+     */
+    public function createFileStream($key)
+    {
+        return $this->adapter->createFileStream($key, $this);
+    }
+
+    /**
      * Creates a new File instance and returns it
      *
      * @param  string $key
+     *
      * @return File
      */
-    protected function createFileInstance($key)
-    {
-        if (is_callable(array($this->adapter, 'get'))) {
-            //If possible, delegate getting the file object to the adapter.
-            return $this->adapter->get($key, $this);
-        }
-
-        return new File($key, $this);
-=======
-     * Creates a new file stream for the specified key
-     *
-     * @param  string $key
-     *
-     * @return FileStream
-     */
-    public function createFileStream($key)
-    {
-        return $this->adapter->createFileStream($key, $this);
-    }
-
-    /**
-     * Creates a new File instance and returns it
-     *
-     * @param  string $key
-     *
-     * @return File
-     */
     public function createFile($key)
     {
         return $this->adapter->createFile($key, $this);
->>>>>>> 1f8facad
     }
 }