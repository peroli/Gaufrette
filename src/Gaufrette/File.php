--- conflicted
+++ resolved
@@ -33,7 +33,6 @@
     protected $size = 0;
 
     /**
-<<<<<<< HEAD
      * File mimetype
      * @var string mimetype
      */
@@ -56,12 +55,12 @@
      * @var array metadata
      */
     protected $metadata = array();
-=======
+
+    /**
      * File date modified
      * @var int mtime
      */
     protected $mtime = null;
->>>>>>> 8f0c4ddc
 
     /**
      * Constructor
